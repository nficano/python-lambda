[bumpversion]
<<<<<<< HEAD
current_version = 0.2.0
=======
current_version = 0.2.1
>>>>>>> 75b8ab03
commit = True
tag = True

[bumpversion:file:setup.py]

[bumpversion:file:aws_lambda/__init__.py]

[wheel]
universal = 1

[flake8]
exclude = docs
<|MERGE_RESOLUTION|>--- conflicted
+++ resolved
@@ -1,9 +1,5 @@
 [bumpversion]
-<<<<<<< HEAD
-current_version = 0.2.0
-=======
 current_version = 0.2.1
->>>>>>> 75b8ab03
 commit = True
 tag = True
 
